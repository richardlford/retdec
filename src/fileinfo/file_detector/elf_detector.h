/**
 * @file src/fileinfo/file_detector/elf_detector.h
 * @brief Definition of ElfDetector class.
 * @copyright (c) 2017 Avast Software, licensed under the MIT license
 */

#ifndef FILEINFO_FILE_DETECTOR_ELF_DETECTOR_H
#define FILEINFO_FILE_DETECTOR_ELF_DETECTOR_H

#include "fileinfo/file_detector/file_detector.h"
#include "fileinfo/file_wrapper/elf_wrapper.h"

namespace fileinfo {

/**
 * ElfDetector - find info about ELF binary file
 */
class ElfDetector : public FileDetector
{
	private:
		std::shared_ptr<ElfWrapper> elfParser; ///< file parser

		/// @name Auxiliary detection methods
		/// @{
		void getFileVersion();
		void getFileHeaderInfo();
		void getOsAbiInfo();
		void getFlags();
		void getSegments();
		void getSymbolTable();
		void getRelocationTable(const ELFIO::section *sec);
		void getDynamicSection(const ELFIO::section *sec);
		void getSections();
		void getNotes();
<<<<<<< HEAD
=======
		void getCoreInfo();
>>>>>>> 833769b0
		/// @}
	protected:
		/// @name Detection methods
		/// @{
		virtual void detectFileClass() override;
		virtual void detectArchitecture() override;
		virtual void detectFileType() override;
		virtual void getAdditionalInfo() override;
		virtual retdec::cpdetect::CompilerDetector* createCompilerDetector() const override;
		/// @}
	public:
		ElfDetector(std::string pathToInputFile, FileInformation &finfo, retdec::cpdetect::DetectParams &searchPar, retdec::fileformat::LoadFlags loadFlags);
		virtual ~ElfDetector() override;
};

} // namespace fileinfo

#endif<|MERGE_RESOLUTION|>--- conflicted
+++ resolved
@@ -32,10 +32,7 @@
 		void getDynamicSection(const ELFIO::section *sec);
 		void getSections();
 		void getNotes();
-<<<<<<< HEAD
-=======
 		void getCoreInfo();
->>>>>>> 833769b0
 		/// @}
 	protected:
 		/// @name Detection methods
