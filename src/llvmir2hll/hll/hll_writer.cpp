/**
* @file src/llvmir2hll/hll/hll_writer.cpp
* @brief Implementation of HLLWriter.
* @copyright (c) 2017 Avast Software, licensed under the MIT license
*/

#include <algorithm>
#include <cstddef>
#include <sstream>

#include "retdec/llvmir2hll/hll/bracket_manager.h"
#include "retdec/llvmir2hll/hll/hll_writer.h"
#include "retdec/llvmir2hll/hll/output_manager.h"
#include "retdec/llvmir2hll/hll/output_managers/json_manager.h"
#include "retdec/llvmir2hll/hll/output_managers/plain_manager.h"
#include "retdec/llvmir2hll/ir/array_type.h"
#include "retdec/llvmir2hll/ir/binary_op_expr.h"
#include "retdec/llvmir2hll/ir/call_expr.h"
#include "retdec/llvmir2hll/ir/const_array.h"
#include "retdec/llvmir2hll/ir/const_int.h"
#include "retdec/llvmir2hll/ir/const_symbol.h"
#include "retdec/llvmir2hll/ir/float_type.h"
#include "retdec/llvmir2hll/ir/function.h"
#include "retdec/llvmir2hll/ir/global_var_def.h"
#include "retdec/llvmir2hll/ir/int_type.h"
#include "retdec/llvmir2hll/ir/module.h"
#include "retdec/llvmir2hll/ir/pointer_type.h"
#include "retdec/llvmir2hll/ir/statement.h"
#include "retdec/llvmir2hll/ir/string_type.h"
#include "retdec/llvmir2hll/ir/struct_type.h"
#include "retdec/llvmir2hll/ir/unary_op_expr.h"
#include "retdec/llvmir2hll/ir/variable.h"
#include "retdec/llvmir2hll/llvm/llvm_support.h"
#include "retdec/llvmir2hll/support/debug.h"
#include "retdec/llvmir2hll/support/global_vars_sorter.h"
#include "retdec/llvmir2hll/support/smart_ptr.h"
#include "retdec/llvmir2hll/utils/ir.h"
#include "retdec/llvmir2hll/utils/string.h"
#include "retdec/utils/container.h"
#include "retdec/utils/conversion.h"
#include "retdec/utils/string.h"
#include "retdec/utils/time.h"

using namespace std::string_literals;

using retdec::utils::getCurrentDate;
using retdec::utils::getCurrentTime;
using retdec::utils::getCurrentYear;
using retdec::utils::hasItem;
using retdec::utils::joinStrings;
using retdec::utils::split;
using retdec::utils::startsWith;
using retdec::utils::toHex;
using retdec::utils::toString;

namespace retdec {
namespace llvmir2hll {

namespace {

/// Spaces to indent a single level of nesting.
const std::string LEVEL_INDENT = "    ";

/// Default indentation level (for global values).
const std::string DEFAULT_LEVEL_INDENT = "";

/// Maximal length of a section header comment.
const std::size_t MAX_SECTION_HEADER_LENGTH = 58;

/// Separating character in a section header comment.
const char SECTION_COMMENT_SEP_CHAR = '-';

/**
* @brief Comparator of functions based on line information from debug
*        information.
*/
class LineInfoFuncComparator {
public:
	/**
	* @brief Constructs a new comparator.
	*
	* @param[in] module The current module.
	*
	* @par Preconditions
	*  - all functions in @a module have available line information
	*/
	explicit LineInfoFuncComparator(ShPtr<Module> module):
		module(module) {}

	/**
	* @brief Returns @c true if @a f1 starts on a smaller line number than @a
	*        f2, @c false otherwise.
	*/
	bool operator()(ShPtr<Function> f1, ShPtr<Function> f2) {
		auto f1LineRange = module->getLineRangeForFunc(f1);
		auto f2LineRange = module->getLineRangeForFunc(f2);
		return f1LineRange.first < f2LineRange.first;
	}

private:
	/// The current module.
	ShPtr<Module> module;
};

/**
* @brief Comparator of functions based on address ranges.
*/
class AddressRangeFuncComparator {
public:
	/**
	* @brief Constructs a new comparator.
	*
	* @param[in] module The current module.
	*
	* @par Preconditionsout
	*  - all functions in @a module have available address ranges
	*/
	explicit AddressRangeFuncComparator(ShPtr<Module> module):
		module(module) {}

	/**
	* @brief Returns @c true if @a f1 starts on a smaller address than @a f2,
	* @c false otherwise.
	*/
	bool operator()(ShPtr<Function> f1, ShPtr<Function> f2) {
		auto f1AddressRange = module->getAddressRangeForFunc(f1);
		auto f2AddressRange = module->getAddressRangeForFunc(f2);
		return f1AddressRange < f2AddressRange;
	}

private:
	/// The current module.
	ShPtr<Module> module;
};

} // anonymous namespace

/**
* @brief Constructs a new writer.
*
* @param[in] o Output into which the HLL code will be emitted.
* @param[in] outputFormat Output format in which to emit the HLL.
*/
HLLWriter::HLLWriter(llvm::raw_ostream &o, const std::string& outputFormat):
	emitConstantsInStructuredWay(false),
	optionEmitDebugComments(true),
	optionKeepAllBrackets(false),
	optionEmitTimeVaryingInfo(false),
	optionUseCompoundOperators(true),
	currFuncGotoLabelCounter(1),
	currentIndent(DEFAULT_LEVEL_INDENT)
{
	if (outputFormat == "json") {
		out = UPtr<OutputManager>(new JsonOutputManager(o));
	} else if (outputFormat == "json-human") {
		out = UPtr<OutputManager>(new JsonOutputManager(o, true));
	} else {
		out = UPtr<OutputManager>(new PlainOutputManager(o));
	}
}

/**
* @brief Enables/disables the emission of debug comments.
*
* @param[in] emit If @c true, enables the emission of debug comments. If @c
*                 false, disables the emission of debug comments.
*/
void HLLWriter::setOptionEmitDebugComments(bool emit) {
	optionEmitDebugComments = emit;
}

/**
* @brief Enables/disables the keeping of all brackets.
*
* @param[in] keep If @c true, all brackets will be kept. If @c false, redundant
*                 brackets will be eliminated.
*/
void HLLWriter::setOptionKeepAllBrackets(bool keep) {
	optionKeepAllBrackets = keep;
}

/**
* @brief Enables/disables emission of time-varying information, like dates.
*
* @param[in] emit If @c true, time-varying information, like dates, will be
*                 emitted.
*/
void HLLWriter::setOptionEmitTimeVaryingInfo(bool emit) {
	// optionEmitTimeVaryingInfo = emit;
}

/**
* @brief Enables/disables usage of compound operators (like @c +=) instead of
*        assignments.
*
* @param[in] use If @c true, compound operators will be used.
*/
void HLLWriter::setOptionUseCompoundOperators(bool use) {
	optionUseCompoundOperators = use;
}

/**
* @brief Emits the code from the given module.
*
* @param[in] module Module to be written.
*
* @return @c true if some code has been emitted, @c false otherwise.
*
* The functions prints the code blocks in the following order (by calling
* appropriate emit*() functions):
*  - file header
*  - function prototypes header, function prototypes
*  - global header, global variables
*  - functions header, functions
*  - external functions header, external functions
*    (there are many types of external functions; a separate section is emitted
*    for each type)
*  - meta-information header, meta-information
*
* Each block is separated by a blank line. A subclass of this class can just
* override the appropriate emit*() functions. To change the order of blocks,
* override this function.
*/
bool HLLWriter::emitTargetCode(ShPtr<Module> module) {
	this->module = module;
	bool codeEmitted = false;

	if (emitFileHeader()) { codeEmitted = true; out->newLine(); }

	//
	// Classes
	//
	if (emitClassesHeader()) { codeEmitted = true; out->newLine(); }
	if (emitClasses()) { codeEmitted = true; out->newLine(); }

	//
	// Function prototypes
	//
	if (emitFunctionPrototypesHeader()) { codeEmitted = true; out->newLine(); }
	if (emitFunctionPrototypes()) { codeEmitted = true; out->newLine(); }

	//
	// Global variables
	//
	// Note: Global variables have to be emitted after function prototypes
	// because there may be a global variable initialized with a function from
	// the module. For example,
	//
	//   void (*fp)(void) = func;
	//   void func(void);
	//
	// is semantically invalid (from the view of C99) while
	//
	//   void func(void);
	//   void (*fp)(void) = func;
	//
	// is OK.
	if (emitGlobalVariablesHeader()) { codeEmitted = true; out->newLine(); }
	if (emitGlobalVariables()) { codeEmitted = true; out->newLine(); }

	//
	// Functions
	//
	if (emitFunctionsHeader()) { codeEmitted = true; out->newLine(); }
	if (emitFunctions()) { codeEmitted = true; out->newLine(); }

	//
	// Statically linked functions
	//
	if (emitStaticallyLinkedFunctionsHeader()) { codeEmitted = true; out->newLine(); }
	if (emitStaticallyLinkedFunctions()) { codeEmitted = true; out->newLine(); }

	//
	// Dynamically linked functions
	//
	if (emitDynamicallyLinkedFunctionsHeader()) { codeEmitted = true; out->newLine(); }
	if (emitDynamicallyLinkedFunctions()) { codeEmitted = true; out->newLine(); }

	//
	// Syscall functions
	//
	if (emitSyscallFunctionsHeader()) { codeEmitted = true; out->newLine(); }
	if (emitSyscallFunctions()) { codeEmitted = true; out->newLine(); }

	//
	// Instruction-idiom functions
	//
	if (emitInstructionIdiomFunctionsHeader()) { codeEmitted = true; out->newLine(); }
	if (emitInstructionIdiomFunctions()) { codeEmitted = true; out->newLine(); }

	//
	// Meta-information
	//
	if (emitMetaInfoHeader()) { codeEmitted = true; out->newLine(); }
	if (emitMetaInfo()) { codeEmitted = true; out->newLine(); }

	return codeEmitted;
}

/**
* @brief Increases the indentation level.
*/
void HLLWriter::increaseIndentLevel() {
	currentIndent += LEVEL_INDENT;
}

/**
* @brief Decreases the indentation level.
*/
void HLLWriter::decreaseIndentLevel() {
	currentIndent.resize(currentIndent.size() - LEVEL_INDENT.size());
}

/**
* @brief Returns the current indentation (to indent the current block).
*/
std::string HLLWriter::getCurrentIndent() const {
	return currentIndent;
}

/**
* @brief Returns the single level of indentation.
*
* The returned value is the string that is used in increaseIndentLevel() and
* decreaseIndentLevel() to increase and decrease the current indentation,
* respectively.
*/
std::string HLLWriter::getSingleLevelIndent() const {
	return LEVEL_INDENT;
}

/**
* @brief Returns indentation for a goto label.
*/
std::string HLLWriter::getIndentForGotoLabel() const {
	// Goto labels are emitted in the following form:
	//
	//     # ...
	//   label:
	//     # ...
	//
	// In words, we put the goto label half of one indentation level to the
	// left. For example, if the indentation level is 4, we put the label 2
	// spaces before the current indent.
	return std::string(
		getCurrentIndent().size() - getSingleLevelIndent().size() / 2,
		' '
	);
}

/**
* @brief Emits the file header.
*
* @return @c true if some code has been emitted, @c false otherwise.
*
* By default (if it is not overridden), it emits the default header.
*/
bool HLLWriter::emitFileHeader() {
	out->commentLine("");
	out->commentLine("This file was generated by the Retargetable Decompiler");
	out->commentLine("Website: https://retdec.com");
	out->commentLine("Copyright (c)"
		+ (optionEmitTimeVaryingInfo
			? (" " + getCurrentYear())
			: (""))
		+ " Retargetable Decompiler <info@retdec.com>"
	);
	out->commentLine("");

	return true;
}

/**
* @brief Emits the header of the <em>classes</em> block.
*
* @return @c true if some code has been emitted, @c false otherwise.
*/
bool HLLWriter::emitClassesHeader() {
	if (module->hasClasses()) {
		emitSectionHeader("Classes");
		return true;
	}
	return false;
}

/**
* @brief Emits classes.
*
* @return @c true if some code has been emitted, @c false otherwise.
*
* By default (if it is not overridden), it calls emitClass() for each class.
*/
bool HLLWriter::emitClasses() {
	bool somethingEmitted = false;
	for (const auto &className : module->getClassNames()) {
		somethingEmitted |= emitClass(className);
	}
	return somethingEmitted;
}

/**
* @brief Emits the class with the given name.
*
* @return @c true if some code has been emitted, @c false otherwise.
*/
bool HLLWriter::emitClass(const std::string &className) {
	std::ostringstream classInfo;

	// Name of the class.
	classInfo << getReadableClassName(className);

	// Names of base classes.
	auto baseClassNames = module->getBaseClassNames(className);
	if (!baseClassNames.empty()) {
		classInfo << " (base classes: " <<
			joinStrings(getReadableClassNames(baseClassNames)) << ")";
	}

	out->commentLine(classInfo.str());
	return true;
}

/**
* @brief Emits the header of the <em>global variables</em> block.
*
* @return @c true if some code has been emitted, @c false otherwise.
*
* By default (if it is not overridden), it emits nothing.
*/
bool HLLWriter::emitGlobalVariablesHeader() {
	if (module->hasGlobalVars()) {
		emitSectionHeader("Global Variables");
		return true;
	}
	return false;
}

/**
* @brief Emits all global variables in the module.
*
* @return @c true if some code has been emitted, @c false otherwise.
*
* By default (if it is not overridden), it it calls emitGlobalVariable() on
* each global variable in the module.
*/
bool HLLWriter::emitGlobalVariables() {
	auto globalVars = GlobalVarsSorter::sortByInterdependencies(
		{module->global_var_begin(), module->global_var_end()}
	);
	for (const auto &var : globalVars) {
		emitGlobalVariable(var);
	}
	return !globalVars.empty();
}

/**
* @brief Emits the given global variable, including the ending newline.
*
* @param[in] varDef Definition of the variable.
*
* @par Preconditions
*  - @a varDef is non-null
*
* By default (if it is not overridden), it calls @c varDef->accept(this) and
* returns @c true.
*/
bool HLLWriter::emitGlobalVariable(ShPtr<GlobalVarDef> varDef) {
	out->addressPush(varDef->getAddress());
	emitDetectedCryptoPatternForGlobalVarIfAvailable(varDef->getVar());
	varDef->accept(this);
	out->addressPop();
	return true;
}

/**
* @brief Emits the header of the <em>function prototypes</em> block.
*
* @return @c true if some code has been emitted, @c false otherwise.
*
* By default (if it is not overridden), it emits nothing.
*/
bool HLLWriter::emitFunctionPrototypesHeader() {
	return false;
}

/**
* @brief Emits function prototypes.
*
* @return @c true if some code has been emitted, @c false otherwise.
*
* By default (if it is not overridden), it emits nothing.
*/
bool HLLWriter::emitFunctionPrototypes() {
	return false;
}

/**
* @brief Emits the header of the <em>functions</em> block.
*
* @return @c true if some code has been emitted, @c false otherwise.
*/
bool HLLWriter::emitFunctionsHeader() {
	if (module->hasFuncDefinitions()) {
		emitSectionHeader("Functions");
		return true;
	}
	return false;
}

/**
* @brief Emits functions in the module.
*
* @return @c true if some code has been emitted, @c false otherwise.
*
* By default (if it is not overridden), it tries to sort the functions in the
* module and calls emitFunction() on each of them.
*/
bool HLLWriter::emitFunctions() {
	FuncVector funcs(module->func_definition_begin(), module->func_definition_end());
	sortFuncsForEmission(funcs);
	bool somethingEmitted = false;
	for (const auto &func : funcs) {
		if (somethingEmitted) {
			// To produce an empty line between functions.
			out->newLine();
		}
		somethingEmitted |= emitFunction(func);
	}
	return somethingEmitted;
}

/**
* @brief Emits the given function, including the ending newline.
*
* @param[in] func Function to be emitted.
*
* By default, it emits information about @a func (like address range, module,
* etc., if available), and then calls @c func->accept(this).
*
* @par Preconditions
*  - @a func is non-null
*/
bool HLLWriter::emitFunction(ShPtr<Function> func) {
	PRECONDITION_NON_NULL(func);

	currFunc = func;
	currFuncGotoLabelCounter = 0;

	out->addressPush(func->getStartAddress());

	emitModuleNameForFuncIfAvailable(func);
	emitAddressRangeForFuncIfAvailable(func);
	emitLineRangeForFuncIfAvailable(func);
	// TODO Disable emission of wrapper info until #189 is solved.
	// emitWrapperInfoForFuncIfAvailable(func);
	emitClassInfoIfAvailable(func);
	emitDemangledNameIfAvailable(func);
	emitDetectedCryptoPatternsForFuncIfAvailable(func);
	// The comment HAS to be put as the LAST info, right before the function's
	// signature. IDA plugin relies on that.
	emitCommentIfAvailable(func);

	func->accept(this);

	currFunc.reset();
	out->addressPop();

	return true;
}

/**
* @brief Emits the header of the <em>statically linked functions</em> block.
*
* @return @c true if some code has been emitted, @c false otherwise.
*/
bool HLLWriter::emitStaticallyLinkedFunctionsHeader() {
	if (module->hasStaticallyLinkedFuncs()) {
		emitSectionHeader("Statically Linked Functions");
		return true;
	}
	return false;
}

/**
* @brief Emits statically linked functions in the module.
*
* @return @c true if some code has been emitted, @c false otherwise.
*
* By default (if it is not overridden), it sort all statically linked functions
* in the module by their name and calls emitExternalFunction() on each of them.
*/
bool HLLWriter::emitStaticallyLinkedFunctions() {
	return emitExternalFunctions(module->getStaticallyLinkedFuncs());
}

/**
* @brief Emits the header of the <em>dynamically linked functions</em> block.
*
* @return @c true if some code has been emitted, @c false otherwise.
*/
bool HLLWriter::emitDynamicallyLinkedFunctionsHeader() {
	if (module->hasDynamicallyLinkedFuncs()) {
		emitSectionHeader("Dynamically Linked Functions");
		return true;
	}
	return false;
}

/**
* @brief Emits dynamically linked functions in the module.
*
* @return @c true if some code has been emitted, @c false otherwise.
*
* By default (if it is not overridden), it sort all dynamically linked
* functions in the module by their name and calls emitExternalFunction() on
* each of them.
*/
bool HLLWriter::emitDynamicallyLinkedFunctions() {
	return emitExternalFunctions(module->getDynamicallyLinkedFuncs());
}

/**
* @brief Emits the header of the <em>syscall functions</em> block.
*
* @return @c true if some code has been emitted, @c false otherwise.
*/
bool HLLWriter::emitSyscallFunctionsHeader() {
	if (module->hasSyscallFuncs()) {
		emitSectionHeader("System-Call Functions");
		return true;
	}
	return false;
}

/**
* @brief Emits syscall functions in the module.
*
* @return @c true if some code has been emitted, @c false otherwise.
*
* By default (if it is not overridden), it sort all syscall functions in the
* module by their name and calls emitExternalFunction() on each of them.
*/
bool HLLWriter::emitSyscallFunctions() {
	return emitExternalFunctions(module->getSyscallFuncs());
}

/**
* @brief Emits the header of the <em>instruction-idiom functions</em> block.
*
* @return @c true if some code has been emitted, @c false otherwise.
*/
bool HLLWriter::emitInstructionIdiomFunctionsHeader() {
	if (module->hasInstructionIdiomFuncs()) {
		emitSectionHeader("Instruction-Idiom Functions");
		return true;
	}
	return false;
}

/**
* @brief Emits instruction-idiom functions in the module.
*
* @return @c true if some code has been emitted, @c false otherwise.
*
* By default (if it is not overridden), it sort all instruction-idiom functions
* in the module by their name and calls emitExternalFunction() on each of them.
*/
bool HLLWriter::emitInstructionIdiomFunctions() {
	return emitExternalFunctions(module->getInstructionIdiomFuncs());
}

/**
* @brief Emits the given external functions.
*
* @return @c true if some code has been emitted, @c false otherwise.
*
* By default (if it is not overridden), it sort all the given functions and
* calls emitExternalFunction() on each of them.
*/
bool HLLWriter::emitExternalFunctions(const FuncSet &funcs) {
	FuncVector toEmit(funcs.begin(), funcs.end());
	sortByName(toEmit);
	bool somethingEmitted = false;
	for (auto &func : toEmit) {
		somethingEmitted |= emitExternalFunction(func);
	}
	return somethingEmitted;
}

/**
* @brief Emits the given linked function, including the ending newline.
*
* @param[in] func Linked function to be emitted.
*
* @par Preconditions
*  - @a func is non-null
*
* By default (if it is not overridden), it emits nothing.
*/
bool HLLWriter::emitExternalFunction(ShPtr<Function> func) {
	return false;
}

/**
* @brief Emits the header of the <em>meta-information</em> block.
*
* @return @c true if some code has been emitted, @c false otherwise.
*
* By default (if it is not overridden), it emits nothing.
*/
bool HLLWriter::emitMetaInfoHeader() {
	emitSectionHeader("Meta-Information");
	return true;
}

/**
* @brief Emits meta-information.
*
* @return @c true if some code has been emitted, @c false otherwise.
*
* By default (if it is not overridden), it emits several meta-information
* concerning the generated code.
*/
bool HLLWriter::emitMetaInfo() {
	bool codeEmitted = false;
	codeEmitted |= emitMetaInfoDetectedCompilerOrPacker();
	codeEmitted |= emitMetaInfoDetectedLanguage();
	codeEmitted |= emitMetaInfoNumberOfDetectedFuncs();
	codeEmitted |= emitMetaInfoSelectedButNotFoundFuncs();
	if (optionEmitTimeVaryingInfo) {
		codeEmitted |= emitMetaInfoDecompilationDate();
	}
	return codeEmitted;
}

/**
* @brief Emits the given expression with brackets around it (if needed).
*/
void HLLWriter::emitExprWithBracketsIfNeeded(ShPtr<Expression> expr) {
	bool bracketsAreNeeded = bracketsManager->areBracketsNeeded(expr);
	if (bracketsAreNeeded) {
		out->punctuation('(');
	}
	expr->accept(this);
	if (bracketsAreNeeded) {
		out->punctuation(')');
	}
}

/**
* @brief Emits the given unary expression.
*
* @param[in] opRepr Textual representation of the operator (without spaces).
* @param[in] expr Expression to be emitted.
*
* Brackets are emitted when needed. Use this function if you simply need to
* emit the operator without any specialties.
*/
void HLLWriter::emitUnaryOpExpr(const std::string &opRepr,
		ShPtr<UnaryOpExpr> expr) {
	out->operatorX(opRepr);
	emitExprWithBracketsIfNeeded(expr->getOperand());
}

/**
* @brief Emits the given binary expression.
*
* @param[in] opRepr Textual representation of the operator (without spaces).
* @param[in] expr Expression to be emitted.
* @param[in] spaceBefore Should there be a space before operator?
* @param[in] spaceAfter Should there be a space after operator?
*
* Brackets are emitted when needed. Use this function if you simply need to
* emit the operator without any specialties.
*/
void HLLWriter::emitBinaryOpExpr(const std::string &opRepr,
		ShPtr<BinaryOpExpr> expr, bool spaceBefore, bool spaceAfter) {
	bool bracketsAreNeeded = bracketsManager->areBracketsNeeded(expr);
	if (bracketsAreNeeded) {
		out->punctuation('(');
	}
	expr->getFirstOperand()->accept(this);
	out->operatorX(opRepr, spaceBefore, spaceAfter);
	expr->getSecondOperand()->accept(this);
	if (bracketsAreNeeded) {
		out->punctuation(')');
	}
}

/**
* @brief Emits a description of the detected cryptographic pattern for the
*        given global variable.
*
* The description is emitted in a comment and ended with an new line.
*
* @return @c true if some code was emitted, @c false otherwise.
*/
bool HLLWriter::emitDetectedCryptoPatternForGlobalVarIfAvailable(ShPtr<Variable> var) {
	auto pattern = module->getDetectedCryptoPatternForGlobalVar(var);
	if (pattern.empty()) {
		return false;
	}

	std::ostringstream info;
	info << "Detected cryptographic pattern: " << pattern;
	out->commentLine(info.str());
	return true;
}

/**
* @brief If there is a module name from debug information assigned to the
*        function, emit it in a comment.
*
* @return @c true if some code was emitted, @c false otherwise.
*/
bool HLLWriter::emitModuleNameForFuncIfAvailable(ShPtr<Function> func) {
	auto moduleName = module->getDebugModuleNameForFunc(func);
	if (moduleName.empty()) {
		return false;
	}

	std::ostringstream info;
	info << "From module:   " << moduleName;
	out->commentLine(info.str());
	return true;
}

/**
* @brief Emits address range for the given function (if available).
*
* If there is address range available, emit it in a comment.
*
* @return @c true if some code was emitted, @c false otherwise.
*/
bool HLLWriter::emitAddressRangeForFuncIfAvailable(ShPtr<Function> func) {
	auto addressRange = module->getAddressRangeForFunc(func);
	if (addressRange == NO_ADDRESS_RANGE) {
		return false;
	}

	std::ostringstream info;
	info << "Address range: " << addressRange.getStart().toHexPrefixString() +
		" - " + addressRange.getEnd().toHexPrefixString();
	out->commentLine(info.str());
	return true;
}

/**
* @brief Emits line range for the given function (if available).
*
* If there is line information available, emit the line range in a comment.
*
* @return @c true if some code was emitted, @c false otherwise.
*/
bool HLLWriter::emitLineRangeForFuncIfAvailable(ShPtr<Function> func) {
	auto lineRange = module->getLineRangeForFunc(func);
	if (lineRange == NO_LINE_RANGE) {
		return false;
	}

	std::ostringstream info;
	info << "Line range:    " << lineRange.first << " - "
		<< lineRange.second;
	out->commentLine(info.str());
	return true;
}

/**
* @brief Emits wrapper-related information for the given function (if
*        available).
*
* See the description of Module::getWrappedFuncName() for more details.
*
* @return @c true if some code was emitted, @c false otherwise.
*/
bool HLLWriter::emitWrapperInfoForFuncIfAvailable(ShPtr<Function> func) {
	auto wrappedFunc = module->getWrappedFuncName(func);
	if (wrappedFunc.empty()) {
		return false;
	}

	out->commentLine("Wraps:         " + wrappedFunc);
	return true;
}

/**
* @brief Emits class-related information for the given function (if available).
*
* @return @c true if some code was emitted, @c false otherwise.
*/
bool HLLWriter::emitClassInfoIfAvailable(ShPtr<Function> func) {
	auto className = module->getClassForFunc(func);
	if (className.empty()) {
		return false;
	}

	out->commentLine("From class:    " + getReadableClassName(className));
	auto funcType = module->getTypeOfFuncInClass(func, className);
	if (!funcType.empty()) {
		out->commentLine("Type:          " + funcType);
	}
	return true;
}

/**
* @brief Emits demangled name of the given function (if available).
*
* @return @c true if some code was emitted, @c false otherwise.
*/
bool HLLWriter::emitDemangledNameIfAvailable(ShPtr<Function> func) {
	auto demangledName = module->getDemangledNameOfFunc(func);
	if (demangledName.empty()) {
		return false;
	}

	out->commentLine("Demangled:     " + demangledName);
	return true;
}

/**
* @brief Emits a comment of the given function (if available).
*
* @return @c true if some code was emitted, @c false otherwise.
*/
bool HLLWriter::emitCommentIfAvailable(ShPtr<Function> func) {
	auto funcComment = module->getCommentForFunc(func);
	if (funcComment.empty()) {
		return false;
	}

	// When there are no line breaks in the comment, we can emit it on a single
	// line:
	//
	//     // Comment: This is a single-line comment.
	//
	// Otherwise, emit the comment in a block:
	//
	//     // Comment:
	//     //     This is a
	//     //     multi-line
	//     //     comment.
	//
	// The reason is that our IDA plugin uses this format when the user updates
	// the comment, so we should be consistent.
	//
	// Config::getCommentForFunc() unified line breaks to LF (\n), so we can
	// use it as a separator.
	auto parts = split(funcComment, '\n', /*trimWhitespace=*/false);
	if (parts.size() == 1) {
		out->commentLine("Comment:       " + funcComment);
	} else {
		// A multi-line comment.
		out->commentLine("Comment:");
		for (const auto &part : parts) {
			// Our IDA plugin uses four spaces for indentation, so be
			// consistent.
			out->commentLine("    " + part);
		}
	}

	return true;
}

/**
* @brief Emits a list of detected cryptographic patterns for the given function
*        (if available).
*
* @return @c true if some code was emitted, @c false otherwise.
*/
bool HLLWriter::emitDetectedCryptoPatternsForFuncIfAvailable(ShPtr<Function> func) {
	auto patterns = module->getDetectedCryptoPatternsForFunc(func);
	if (patterns.empty()) {
		return false;
	}

	std::ostringstream usedPatterns;
	out->commentLine("Used cryptographic patterns:");
	for (auto &pattern : patterns) {
<<<<<<< HEAD
		out->commentLine(" - " + pattern);
	}
=======
		usedPatterns << " - " << pattern << "\n";
	}
	out << comment(usedPatterns.str());
>>>>>>> ea28eab2
	return true;
}

/**
* @brief Emits a section header comment.
*
* @param[in] sectionName Name of the section.
*
* The emitted comment is ended with a newline.
*/
void HLLWriter::emitSectionHeader(const std::string &sectionName) {
	// The section header is of the following form:
	//
	//     -------------------- Section Name ---------------------
	//
	// Compute the proper number of '-'s.
	auto nameLength = sectionName.size();
	auto separatorLength = (MAX_SECTION_HEADER_LENGTH - nameLength) / 2;
	auto leftSeparator = std::string(separatorLength, SECTION_COMMENT_SEP_CHAR);
	auto rightSeparator = leftSeparator;
	if (nameLength % 2 != 0) {
		// Compensation for an odd length of the section name.
		rightSeparator += SECTION_COMMENT_SEP_CHAR;
	}

	// Emit the comment.
	auto section = leftSeparator + " " + sectionName + " " + rightSeparator;
	out->commentLine(section, getCurrentIndent());
}

/**
* @brief Sort the given list of functions for emission.
*
* If there is line information from debug information available, the functions
* are sorted by their position in the original source code. If line information
* is not available but there are address ranges, they are sorted by them.
* Otherwise, the order is left untouched.
*/
void HLLWriter::sortFuncsForEmission(FuncVector &funcs) {
	if (module->allFuncDefinitionsHaveLineRange()) {
		std::sort(funcs.begin(), funcs.end(), LineInfoFuncComparator(module));
		return;
	}

	if (module->allFuncDefinitionsHaveAddressRange()) {
		std::sort(funcs.begin(), funcs.end(), AddressRangeFuncComparator(module));
		return;
	}
}

/**
* @brief Tries to emit a comment with the information about the given variable.
*
* @return @c true if some code has been emitted, @c false otherwise.
*
* If the emission of debug comments is disabled, this function does nothing and
* returns @c false;
*/
bool HLLWriter::tryEmitVarInfoInComment(ShPtr<Variable> var, ShPtr<Statement> stmt) {
	if (!optionEmitDebugComments) {
		return false;
	}

	// It is a local variable, which can have an offset (global variables
	// don't have offsets).
	std::string varOffsetComment;
	std::string varOffset(getOffsetFromName(var->getInitialName()));
	if (!varOffset.empty()) {
		varOffsetComment = "bp" + varOffset;
	}
	// Statement ASM address.
	if (stmt && stmt->getAddress().isDefined()) {
		if (varOffsetComment.empty()) {
			out->comment(stmt->getAddress().toHexPrefixString(), " ");
		} else {
			out->comment(varOffsetComment + ", " + stmt->getAddress().toHexPrefixString(), " ");
		}
		return true;
	}

	// Both local and global variables can have an address.
	bool infoEmitted = tryEmitVarAddressInComment(var);
	if (infoEmitted) {
		return true;
	}

	if (module->isGlobalVar(var)) {
		// For global variables, emit the name of the register this global
		// variable represents (e.g. ebx). This is helpful because it shows
		// which global variable corresponds to which register.
		auto registerName = module->getRegisterForGlobalVar(var);
		if (!registerName.empty()) {
			out->comment(registerName, " ");
			return true;
		}
		return false;
	}

	auto globalVarName = module->comesFromGlobalVar(currFunc, var);
	if (!globalVarName.empty()) {
		// It is a local variable comming from a global variable. We want to
		// emit the global variable's name in a comment so we know from which
		// global variable this local variable comes from.
		out->comment(globalVarName, " ");
		return true;
	}

	return false;
}

/**
* @brief Tries to emit the address of the given variable into a comment.
*
* @return @c true if some code has been emitted, @c false otherwise.
*/
bool HLLWriter::tryEmitVarAddressInComment(ShPtr<Variable> var) {
	if (var->getAddress().isDefined()) {
		out->comment(var->getAddress().toHexPrefixString(), " ");
		return true;
	}

	return false;
}

/**
* @brief Returns @c true if the given constant should be emitted in hexa, @c
*        false otherwise.
*
* @par Preconditions
*  - @a constant is non-null
*/
bool HLLWriter::shouldBeEmittedInHexa(ShPtr<ConstInt> constant) const {
	PRECONDITION_NON_NULL(constant);

	// Originally, we used
	//
	//    constant->isMoreReadableInHexa()
	//
	// However, we have decided to emit all numbers whose hexadecimal
	// representation is greater than 0xfff = 4095 (i.e. three hexa digits) in
	// hexa.
	std::size_t hexaSize(constant->toString(16).size());
	return hexaSize > (constant->isNegative() ? 4U : 3U);
}

/**
* @brief Checks whether the given @a array should be emitted in a structured
*        way.
*/
bool HLLWriter::shouldBeEmittedInStructuredWay(ShPtr<ConstArray> array) const {
	if (!emitConstantsInStructuredWay) {
		return false;
	}

	// Only arrays of more complex types should be emitted in a structured way.
	// That is, do not emit arrays of integers or floats in a structured way
	// because they look better when emitted inline.
	ShPtr<Type> containedType(array->getContainedType());
	if (isa<IntType>(containedType) || isa<FloatType>(containedType)) {
		return false;
	}

	return true;
}

/**
* @brief Checks whether the given @a structure should be emitted in a
*        structured way.
*/
bool HLLWriter::shouldBeEmittedInStructuredWay(ShPtr<ConstStruct> structure) const {
	return emitConstantsInStructuredWay;
}

/**
* @brief Returns the textual representation of a null pointer.
*
* By default, it returns @c "NULL".
*/
std::string HLLWriter::getConstNullPointerTextRepr() const {
	return "NULL";
}

/**
* @brief Returns the goto label for the given statement.
*/
std::string HLLWriter::getGotoLabel(ShPtr<Statement> stmt) {
	// By prefixing the raw label, we ensure that it is valid in C (labels
	// in C are required to start with either a letter on an underscore).
	auto rawLabel = getRawGotoLabel(stmt);
	return startsWith(rawLabel, "lab") ? rawLabel : "lab_" + rawLabel;
}

/**
* @brief Emits the detected compiler or packer (if any).
*
* @return @c true if some code was emitted, @c false otherwise.
*/
bool HLLWriter::emitMetaInfoDetectedCompilerOrPacker() {
	auto compilerOrPacker = module->getDetectedCompilerOrPacker();
	if (compilerOrPacker.empty()) {
		return false;
	}

	out->commentLine("Detected compiler/packer: " + compilerOrPacker);
	return true;
}

/**
* @brief Emits the detected language (if any).
*
* @return @c true if some code was emitted, @c false otherwise.
*/
bool HLLWriter::emitMetaInfoDetectedLanguage() {
	std::string language(module->getDetectedLanguage());
	if (language.empty()) {
		return false;
	}

	out->commentLine("Detected language: " + language);
	return true;
}

/**
* @brief Emits the number of detected functions.
*
* @return @c true if some code was emitted, @c false otherwise.
*/
bool HLLWriter::emitMetaInfoNumberOfDetectedFuncs() {
	out->commentLine("Detected functions: "
		+ std::to_string(module->getNumOfFuncDefinitions()));

	return true;
}

/**
* @brief Emits functions that were selected to be decompiled but were not
*        found (if any).
*/
bool HLLWriter::emitMetaInfoSelectedButNotFoundFuncs() {
	auto notFoundFuncs = module->getSelectedButNotFoundFuncs();
	if (notFoundFuncs.empty()) {
		return false;
	}

	out->commentLine(
		"Functions selected to be decompiled but not found: " +
		joinStrings(notFoundFuncs)
	);
	return true;
}

/**
* @brief Emits the decompilation date.
*
* @return @c true if some code was emitted, @c false otherwise.
*/
bool HLLWriter::emitMetaInfoDecompilationDate() {
<<<<<<< HEAD
	out->commentLine("Decompilation date: " + getCurrentDate()
		+ " " + getCurrentTime());
=======
	std::ostringstream decompDate;
	decompDate << "Decompilation date: " << getCurrentDate() <<
		" " << getCurrentTime() << "\n";
	out << comment(decompDate.str());
>>>>>>> ea28eab2
	return true;
}

/**
* @brief Returns a "raw" goto label for the given statement.
*
* "raw" means without any prefix.
*/
std::string HLLWriter::getRawGotoLabel(ShPtr<Statement> stmt) {
	if (stmt->hasLabel()) {
		return stmt->getLabel();
	}

	// If the statement has attached metadata of the form of a label in LLVM
	// IR, use this label. This string should be the original label of the
	// corresponding block in the input LLVM IR. This makes the emitted code
	// more readable.
	auto metadata = stmt->getMetadata();
	if (LLVMSupport::isBasicBlockLabel(metadata)) {
		return metadata;
	}

	// Fall-back.
	return "generated_" + toString(currFuncGotoLabelCounter++);
}

/**
* @brief Returns the most readable name of the given class.
*/
std::string HLLWriter::getReadableClassName(const std::string &cl) const {
	auto demangledName = module->getDemangledNameOfClass(cl);
	return !demangledName.empty() ? demangledName : cl;
}

/**
* @brief Returns the most readable names of the given classes.
*/
StringVector HLLWriter::getReadableClassNames(const StringVector &classes) const {
	StringVector readableNames;
	for (auto &cl : classes) {
		readableNames.push_back(getReadableClassName(cl));
	}
	return readableNames;
}

} // namespace llvmir2hll
} // namespace retdec<|MERGE_RESOLUTION|>--- conflicted
+++ resolved
@@ -976,14 +976,8 @@
 	std::ostringstream usedPatterns;
 	out->commentLine("Used cryptographic patterns:");
 	for (auto &pattern : patterns) {
-<<<<<<< HEAD
 		out->commentLine(" - " + pattern);
 	}
-=======
-		usedPatterns << " - " << pattern << "\n";
-	}
-	out << comment(usedPatterns.str());
->>>>>>> ea28eab2
 	return true;
 }
 
@@ -1241,15 +1235,8 @@
 * @return @c true if some code was emitted, @c false otherwise.
 */
 bool HLLWriter::emitMetaInfoDecompilationDate() {
-<<<<<<< HEAD
 	out->commentLine("Decompilation date: " + getCurrentDate()
 		+ " " + getCurrentTime());
-=======
-	std::ostringstream decompDate;
-	decompDate << "Decompilation date: " << getCurrentDate() <<
-		" " << getCurrentTime() << "\n";
-	out << comment(decompDate.str());
->>>>>>> ea28eab2
 	return true;
 }
 
