/build*/
<<<<<<< HEAD
.idea/
=======
/Debug/
>>>>>>> 91915c66
<|MERGE_RESOLUTION|>--- conflicted
+++ resolved
@@ -1,6 +1,2 @@
 /build*/
-<<<<<<< HEAD
-.idea/
-=======
-/Debug/
->>>>>>> 91915c66
+/Debug/