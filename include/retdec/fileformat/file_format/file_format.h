--- conflicted
+++ resolved
@@ -122,13 +122,8 @@
 				Architecture arch,
 				retdec::utils::Endianness endian = retdec::utils::Endianness::UNKNOWN,
 				std::size_t bytesPerWord = 4,
-<<<<<<< HEAD
-				retdec::utils::Address entryPoint = retdec::utils::Address::Undefined,
-				retdec::utils::Address sectionVMA = retdec::utils::Address::Undefined);
-=======
-				retdec::common::Address entryPoint = retdec::common::Address::getUndef,
-				retdec::common::Address sectionVMA = retdec::common::Address::getUndef);
->>>>>>> ea28eab2
+				retdec::common::Address entryPoint = retdec::common::Address::Undefined,
+				retdec::common::Address sectionVMA = retdec::common::Address::Undefined);
 		void loadStrings();
 		void loadStrings(StringType type, std::size_t charSize);
 		void loadStrings(StringType type, std::size_t charSize, const SecSeg* secSeg);
