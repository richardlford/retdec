/**
 * @file include/retdec/fileformat/file_format/elf/elf_format.h
 * @brief Definition of ElfFormat class.
 * @copyright (c) 2017 Avast Software, licensed under the MIT license
 */

#ifndef RETDEC_FILEFORMAT_FILE_FORMAT_ELF_ELF_FORMAT_H
#define RETDEC_FILEFORMAT_FILE_FORMAT_ELF_ELF_FORMAT_H

#include <unordered_map>

#include <elfio/elfio.hpp>

#include "retdec/fileformat/file_format/file_format.h"
#include "retdec/fileformat/types/note_section/elf_notes.h"

namespace retdec {
namespace fileformat {

/**
 * ElfFormat - wrapper for parsing ELF files
 */
class ElfFormat : public FileFormat
{
	private:
		/**
		 * Description of ELF relocation table
		 */
		struct RelocationTableInfo
		{
			unsigned long long address;   ///< start address of relocation table
			unsigned long long size;      ///< size of table
			unsigned long long entrySize; ///< size of one entry in table
			unsigned long long type;      ///< type of relocations (SHT_REL or SHT_RELA)

			RelocationTableInfo();
			~RelocationTableInfo();
		};

		/// @name Initialization methods
		/// @{
		void initStructures();
		/// @}

		/// @name Virtual initialization methods
		/// @{
		virtual std::size_t initSectionTableHashOffsets() override;
		/// @}

		/// @name Auxiliary methods
		/// @{
		ELFIO::section* addStringTable(ELFIO::section *dynamicSection, const DynamicTable &table);
		ELFIO::section* addSymbolTable(ELFIO::section *dynamicSection, const DynamicTable &table, ELFIO::section *stringTable);
		ELFIO::section* addRelocationTable(ELFIO::section *dynamicSection, const RelocationTableInfo &info, ELFIO::section *symbolTable);
		ELFIO::section* addRelRelocationTable(ELFIO::section *dynamicSection, const DynamicTable &table, ELFIO::section *symbolTable);
		ELFIO::section* addRelaRelocationTable(ELFIO::section *dynamicSection, const DynamicTable &table, ELFIO::section *symbolTable);
		ELFIO::section* addGlobalOffsetTable(ELFIO::section *dynamicSection, const DynamicTable &table);
		ELFIO::Elf_Half fixSymbolLink(ELFIO::Elf_Half symbolLink, ELFIO::Elf64_Addr symbolValue);
		bool getRelocationMask(unsigned relType, std::vector<std::uint8_t> &mask);
		void loadRelocations(const ELFIO::elfio *file, const ELFIO::section *symbolTable, std::unordered_multimap<std::string, unsigned long long> &nameAddressMap);
		void loadSymbols(const ELFIO::elfio *file, const ELFIO::symbol_section_accessor *elfSymbolTable, const ELFIO::section *elfSection);
		void loadSymbols(const SymbolTable &oldTab, const DynamicTable &dynTab, ELFIO::section &got);
		void loadDynamicTable(DynamicTable &table, const ELFIO::dynamic_section_accessor *elfDynamicTable);
		void loadDynamicTable(const ELFIO::dynamic_section_accessor *elfDynamicTable);
		void loadSections();
		void loadSegments();
		void loadInfoFromDynamicTables(std::size_t noOfTables);
		void loadInfoFromDynamicSegment();
		void loadNoteSecSeg(ElfNotes &notes) const;
		void loadNotes();
<<<<<<< HEAD
=======
		void loadCoreFileMap(std::size_t offset, std::size_t size);
		void loadCorePrStat(std::size_t offset, std::size_t size);
		void loadCorePrPsInfo(std::size_t offset, std::size_t size);
		void loadCoreAuxvInfo(std::size_t offset, std::size_t size);
		void loadCoreInfo();
>>>>>>> 833769b0
		/// @}
	protected:
		int elfClass;        ///< class of input ELF file
		ELFIO::elfio reader; ///< parser of input ELF file
		ELFIO::elfio writer; ///< parser of auxiliary ELF object which is needed for fixing representation of input file
	public:
		ElfFormat(std::string pathToFile, LoadFlags loadFlags = LoadFlags::NONE);
		ElfFormat(std::istream &inputStream, LoadFlags loadFlags = LoadFlags::NONE);
		virtual ~ElfFormat() override;

		/// @name Byte value storage methods
		/// @{
		virtual retdec::utils::Endianness getEndianness() const override;
		virtual std::size_t getBytesPerWord() const override;
		virtual bool hasMixedEndianForDouble() const override;
		/// @}

		/// @name Virtual detection methods
		/// @{
		virtual std::size_t getDeclaredFileLength() const override;
		virtual bool areSectionsValid() const override;
		virtual bool isObjectFile() const override;
		virtual bool isDll() const override;
		virtual bool isExecutable() const override;
		virtual bool getMachineCode(unsigned long long &result) const override;
		virtual bool getAbiVersion(unsigned long long &result) const override;
		virtual bool getImageBaseAddress(unsigned long long &imageBase) const override;
		virtual bool getEpAddress(unsigned long long &result) const override;
		virtual bool getEpOffset(unsigned long long &epOffset) const override;
		virtual Architecture getTargetArchitecture() const override;
		virtual std::size_t getDeclaredNumberOfSections() const override;
		virtual std::size_t getDeclaredNumberOfSegments() const override;
		virtual std::size_t getSectionTableOffset() const override;
		virtual std::size_t getSectionTableEntrySize() const override;
		virtual std::size_t getSegmentTableOffset() const override;
		virtual std::size_t getSegmentTableEntrySize() const override;
		/// @}

		/// @name Detection methods
		/// @{
		std::size_t getTypeOfFile() const;
		std::size_t getFileVersion() const;
		std::size_t getFileHeaderVersion() const;
		std::size_t getFileHeaderSize() const;
		std::size_t getFileFlags() const;
		std::size_t getOsOrAbi() const;
		std::size_t getOsOrAbiVersion() const;
		std::size_t getSectionTableSize() const;
		std::size_t getSegmentTableSize() const;
		int getElfClass() const;
		bool isWiiPowerPc() const;
		/// @}

		/// @name Other methods
		/// @{
		unsigned long long getBaseOffset() const;
		/// @}
};

} // namespace fileformat
} // namespace retdec

#endif<|MERGE_RESOLUTION|>--- conflicted
+++ resolved
@@ -68,14 +68,11 @@
 		void loadInfoFromDynamicSegment();
 		void loadNoteSecSeg(ElfNotes &notes) const;
 		void loadNotes();
-<<<<<<< HEAD
-=======
 		void loadCoreFileMap(std::size_t offset, std::size_t size);
 		void loadCorePrStat(std::size_t offset, std::size_t size);
 		void loadCorePrPsInfo(std::size_t offset, std::size_t size);
 		void loadCoreAuxvInfo(std::size_t offset, std::size_t size);
 		void loadCoreInfo();
->>>>>>> 833769b0
 		/// @}
 	protected:
 		int elfClass;        ///< class of input ELF file
